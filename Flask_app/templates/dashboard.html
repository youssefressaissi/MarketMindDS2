{# flask_app/templates/dashboard.html #}
{% extends "base.html" %}

{% block title %}Dashboard - MarketMind AI{% endblock %}

{# === START: Implement Navbar Controls for Dashboard === #}
{% block navbar_dashboard_controls_desktop %}
    {# Left Sidebar Toggle (Businesses) #}
    <button id="toggle-businesses-btn" title="Toggle Businesses" class="flex-shrink-0 text-slate-500 hover:text-primary p-1.5 rounded-md hover:bg-slate-100 transition duration-150 ease-in-out">
        <svg xmlns="http://www.w3.org/2000/svg" class="h-5 w-5" fill="none" viewBox="0 0 24 24" stroke="currentColor" stroke-width="2"> <path stroke-linecap="round" stroke-linejoin="round" d="M4 6h16M4 12h16M4 18h16" /> </svg>
    </button>

    {# Chat Title #}
    <h1 class="text-lg font-semibold text-slate-800 truncate px-2 mx-auto"> {# mx-auto to help center if space allows #}
        {% set display_title = 'New Business Chat' %}
        {% if active_conversation_id and all_conversations %}
            {% for convo in all_conversations %}
                {% if convo._id|string == active_conversation_id|string %}
                    {% set display_title = convo.title | default('Untitled Chat', true) %}
                {% endif %}
            {% endfor %}
        {% endif %}
        {{ display_title }}
    </h1>

    {# Right Sidebar Toggles (Image, Audio, Video) #}
    <div class="flex items-center space-x-1 flex-shrink-0">
        <button id="toggle-image-btn" title="Toggle Image Generation" class="text-slate-500 hover:text-purple-600 p-1.5 rounded-md hover:bg-slate-100 transition duration-150 ease-in-out">
            <svg xmlns="http://www.w3.org/2000/svg" class="h-5 w-5" fill="none" viewBox="0 0 24 24" stroke="currentColor" stroke-width="2"> <path stroke-linecap="round" stroke-linejoin="round" d="M4 16l4.586-4.586a2 2 0 012.828 0L16 16m-2-2l1.586-1.586a2 2 0 012.828 0L20 14m-6-6h.01M6 20h12a2 2 0 002-2V6a2 2 0 00-2-2H6a2 2 0 00-2 2v12a2 2 0 002 2z" /> </svg>
        </button>
        <button id="toggle-audio-btn" title="Toggle Audio Generation" class="text-slate-500 hover:text-teal-600 p-1.5 rounded-md hover:bg-slate-100 transition duration-150 ease-in-out">
            <svg xmlns="http://www.w3.org/2000/svg" class="h-5 w-5" fill="none" viewBox="0 0 24 24" stroke="currentColor" stroke-width="2"> <path stroke-linecap="round" stroke-linejoin="round" d="M15.536 8.464a5 5 0 010 7.072m2.828-9.9a9 9 0 010 12.728M5.586 15H4a1 1 0 01-1-1v-4a1 1 0 011-1h1.586l4.707-4.707C10.923 3.663 12 4.109 12 5v14c0 .891-1.077 1.337-1.707.707L5.586 15z" /> </svg>
        </button>
        <button id="toggle-video-btn" title="Toggle Video Generation" class="text-slate-500 hover:text-blue-600 p-1.5 rounded-md hover:bg-slate-100 transition duration-150 ease-in-out">
            <svg xmlns="http://www.w3.org/2000/svg" class="h-5 w-5" fill="none" viewBox="0 0 24 24" stroke="currentColor" stroke-width="2"> <path stroke-linecap="round" stroke-linejoin="round" d="M15 10l4.553-2.276A1 1 0 0121 8.618v6.764a1 1 0 01-1.447.894L15 14M5 18h8a2 2 0 002-2V8a2 2 0 00-2-2H5a2 2 0 00-2 2v8a2 2 0 002 2z" /> </svg>
        </button>
    </div>
{% endblock %}

{% block navbar_dashboard_controls_mobile %}
    <div class="px-2 pt-2 pb-3 space-y-1 border-b border-gray-200 mb-2">
        {# Re-use desktop button IDs for JS. Style them as block links for mobile. #}
        <button id="toggle-businesses-btn" title="Toggle Businesses" class="w-full text-left flex items-center px-3 py-2 rounded-md text-base font-medium text-gray-700 hover:bg-gray-100 hover:text-gray-900">
            <svg xmlns="http://www.w3.org/2000/svg" class="h-5 w-5 mr-2" fill="none" viewBox="0 0 24 24" stroke="currentColor" stroke-width="2"> <path stroke-linecap="round" stroke-linejoin="round" d="M4 6h16M4 12h16M4 18h16" /> </svg>
            Toggle Chats
        </button>
        <p class="px-3 pt-1 pb-2 text-sm text-gray-500">
            Chat:
            {% set display_title_mobile = 'New Business Chat' %}
            {% if active_conversation_id and all_conversations %}
                {% for convo in all_conversations %}
                    {% if convo._id|string == active_conversation_id|string %}
                        {% set display_title_mobile = convo.title | default('Untitled Chat', true) %}
                    {% endif %}
                {% endfor %}
            {% endif %}
            {{ display_title_mobile }}
        </p>
        <button id="toggle-image-btn" title="Toggle Image Generation" class="w-full text-left flex items-center px-3 py-2 rounded-md text-base font-medium text-gray-700 hover:bg-gray-100 hover:text-gray-900">
            <svg xmlns="http://www.w3.org/2000/svg" class="h-5 w-5 mr-2" fill="none" viewBox="0 0 24 24" stroke="currentColor" stroke-width="2"> <path stroke-linecap="round" stroke-linejoin="round" d="M4 16l4.586-4.586a2 2 0 012.828 0L16 16m-2-2l1.586-1.586a2 2 0 012.828 0L20 14m-6-6h.01M6 20h12a2 2 0 002-2V6a2 2 0 00-2-2H6a2 2 0 00-2 2v12a2 2 0 002 2z" /> </svg>
            Image Tools
        </button>
        <button id="toggle-audio-btn" title="Toggle Audio Generation" class="w-full text-left flex items-center px-3 py-2 rounded-md text-base font-medium text-gray-700 hover:bg-gray-100 hover:text-gray-900">
            <svg xmlns="http://www.w3.org/2000/svg" class="h-5 w-5 mr-2" fill="none" viewBox="0 0 24 24" stroke="currentColor" stroke-width="2"> <path stroke-linecap="round" stroke-linejoin="round" d="M15.536 8.464a5 5 0 010 7.072m2.828-9.9a9 9 0 010 12.728M5.586 15H4a1 1 0 01-1-1v-4a1 1 0 011-1h1.586l4.707-4.707C10.923 3.663 12 4.109 12 5v14c0 .891-1.077 1.337-1.707.707L5.586 15z" /> </svg>
            Audio Tools
        </button>
        <button id="toggle-video-btn" title="Toggle Video Generation" class="w-full text-left flex items-center px-3 py-2 rounded-md text-base font-medium text-gray-700 hover:bg-gray-100 hover:text-gray-900">
            <svg xmlns="http://www.w3.org/2000/svg" class="h-5 w-5 mr-2" fill="none" viewBox="0 0 24 24" stroke="currentColor" stroke-width="2"> <path stroke-linecap="round" stroke-linejoin="round" d="M15 10l4.553-2.276A1 1 0 0121 8.618v6.764a1 1 0 01-1.447.894L15 14M5 18h8a2 2 0 002-2V8a2 2 0 00-2-2H5a2 2 0 00-2 2v8a2 2 0 002 2z" /> </svg>
            Video Tools
        </button>
    </div>
{% endblock %}
{# === END: Implement Navbar Controls for Dashboard === #}


{% block content %}
{# Main dashboard container - this fills the 'main#main-content' block from base.html #}
<div class="relative flex h-full bg-slate-50 overflow-hidden">

  <!-- **** SHARED HIDDEN INPUT FOR IMAGE STATE **** -->
  <!-- This one is primarily for JS to read/write the shared state -->
  <input type="hidden" id="shared_init_image_base64" value="{{ last_init_image_base64 | default('', true) }}">
  <!-- ********************************************* -->


  <!-- **** SLIDE-OUT Left Sidebar (Conversations) **** -->
  <aside id="businesses-sidebar" class="absolute top-0 left-0 z-30 h-full w-72 flex-shrink-0 bg-slate-100 border-r border-slate-300 shadow-lg flex flex-col transition-transform duration-300 ease-in-out transform -translate-x-full">
    {# ... (rest of sidebar content is unchanged) ... #}
    {# Sidebar Header #}
    <div class="p-4 border-b border-slate-200 flex-shrink-0 flex justify-between items-center">
        <h2 class="text-lg font-semibold text-slate-700">My Business Chats</h2>
        <button id="close-businesses-btn" title="Close Sidebar" class="text-slate-500 hover:text-red-600 p-1.5 rounded-md hover:bg-slate-200 transition duration-150 ease-in-out">
           <svg xmlns="http://www.w3.org/2000/svg" class="h-5 w-5" fill="none" viewBox="0 0 24 24" stroke="currentColor" stroke-width="2"> <path stroke-linecap="round" stroke-linejoin="round" d="M6 18L18 6M6 6l12 12" /> </svg>
        </button>
    </div>
    {# New Chat Button #}
    <div class="p-4 flex-shrink-0">
        <a href="{{ url_for('views.dashboard') }}" class="flex items-center justify-center w-full bg-primary hover:bg-primary-dark text-white font-semibold py-2.5 px-4 rounded-lg focus:outline-none focus:ring-2 focus:ring-offset-2 focus:ring-indigo-500 text-sm transition duration-150 ease-in-out shadow-sm">
            <svg xmlns="http://www.w3.org/2000/svg" class="h-5 w-5 mr-2" fill="none" viewBox="0 0 24 24" stroke="currentColor" stroke-width="2"> <path stroke-linecap="round" stroke-linejoin="round" d="M12 4v16m8-8H4" /> </svg>
            New Chat
        </a>
    </div>
    {# Conversation List #}
    <nav class="flex-grow overflow-y-auto p-4 space-y-1 scrollbar-thin scrollbar-thumb-slate-400 scrollbar-track-slate-200">
      {% if all_conversations %}
        {% for convo in all_conversations %}
            <a href="{{ url_for('views.dashboard', conversation_id=convo._id) }}" class="block px-3 py-2 rounded-md text-sm font-medium truncate transition duration-150 ease-in-out {% if active_conversation_id and convo._id|string == active_conversation_id|string %} bg-indigo-100 text-primary font-semibold {% else %} text-slate-600 hover:bg-slate-200 hover:text-slate-800 {% endif %}">
                {{ convo.title | default('Untitled Chat', true) }}
            </a>
        {% endfor %}
      {% else %}
        <p class="text-slate-500 italic text-sm px-3 py-2">Start your first chat!</p>
      {% endif %}
    </nav>
  </aside>
  <!-- **** End Left Sidebar **** -->

  <!-- **** SLIDE-OUT Right Image Panel **** -->
  <aside id="image-panel" class="absolute top-0 right-0 z-20 h-full w-96 flex-shrink-0 bg-white border-l border-slate-300 shadow-lg flex flex-col transition-transform duration-300 ease-in-out transform translate-x-full scrollbar-thin scrollbar-thumb-slate-300 scrollbar-track-slate-100 overflow-y-auto">
      {# ... (rest of image panel is unchanged) ... #}
      {# Header #}
      <div class="p-4 sm:p-6 border-b border-slate-200 flex-shrink-0 flex justify-between items-center sticky top-0 bg-white z-10">
        <h2 class="text-lg font-semibold text-slate-700">Visual Generation</h2>
        <button id="close-image-btn" title="Close Image Panel" class="text-slate-500 hover:text-red-600 p-1.5 rounded-md hover:bg-slate-200 transition duration-150 ease-in-out">
           <svg xmlns="http://www.w3.org/2000/svg" class="h-5 w-5" fill="none" viewBox="0 0 24 24" stroke="currentColor" stroke-width="2"> <path stroke-linecap="round" stroke-linejoin="round" d="M6 18L18 6M6 6l12 12" /> </svg>
        </button>
      </div>
      {# Content - Image Generation Form and Display #}
      <form id="image-gen-form" action="{{ url_for('views.generate_image') }}" method="POST" class="p-4 sm:p-6 flex-shrink-0">
          {# Hidden fields to pass ALL current state back to the server #}
          <input type="hidden" name="conversation_id" value="{{ active_conversation_id | default('', true) }}">
          <input type="hidden" name="topic" value="{{ last_topic | default('', true) }}">
          <input type="hidden" name="audio_text" value="{{ last_audio_text | default('', true) }}">
          <input type="hidden" name="language_code" value="{{ last_language_code | default('en', true) }}">
          <input type="hidden" name="speaker_id" value="{{ last_speaker_id | default('', true) }}">
          <input type="hidden" name="generated_audio_base64" value="{{ generated_audio_base64 | default('', true) }}">
          <input type="hidden" name="video_prompt" value="{{ last_video_prompt | default('', true) }}">
          <input type="hidden" name="video_status_message" value="{{ video_status_message | default('', true) }}">
          {# This form needs to submit the shared image state if it's an img2img operation #}
          <input type="hidden" id="image_form_init_image_base64" name="init_image_base64" value="{{ last_init_image_base64 | default('', true) }}">

          {# Text Prompt Input #}
          <div class="mb-4">
              <label for="image_prompt" class="block text-slate-700 text-sm font-semibold mb-2"> Image Prompt </label>
              <textarea id="image_prompt" name="image_prompt" rows="4" required class="shadow-sm appearance-none border border-slate-300 rounded-lg w-full py-2 px-3 text-gray-700 text-sm leading-tight focus:outline-none focus:ring-2 focus:ring-purple-500 focus:border-transparent resize-y" placeholder="Describe the visual you want...">{{ last_image_prompt | default('', true) }}</textarea>
              <p class="text-xs text-slate-500 mt-1">Describe the image (required).</p>
          </div>

          {# Input Image Section (Upload and Preview - Affects Shared State) #}
          <div class="mb-4 border border-slate-200 rounded-lg p-3 bg-slate-50">
              <label for="init_image_upload" class="block text-slate-700 text-sm font-semibold mb-2">Input Image (Optional for Img2Img / Required for Img2Vid)</label>
              <input type="file" id="init_image_upload" name="init_image_upload_file" accept="image/png, image/jpeg, image/webp" class="block w-full text-sm text-slate-500 file:mr-4 file:py-2 file:px-4 file:rounded-full file:border-0 file:text-sm file:font-semibold file:bg-purple-50 file:text-purple-700 hover:file:bg-purple-100 mb-2 cursor-pointer"/>
              <div id="init-image-preview-container" class="mt-2 {% if not last_init_image_base64 %}hidden{% endif %}">
                  <p class="text-xs text-slate-600 mb-1">Current Input Image:</p>
                  <div class="relative group w-32 h-32 border border-slate-300 rounded overflow-hidden bg-white flex items-center justify-center">
                      <img id="init-image-preview" src="{{ 'data:image/png;base64,' ~ last_init_image_base64 if last_init_image_base64 else '#' }}" alt="Input image preview" class="w-full h-full object-contain {% if not last_init_image_base64 %}hidden{% endif %}">
                       <button type="button" id="clear-init-image" title="Clear Input Image" class="absolute top-1 right-1 bg-red-600 hover:bg-red-700 text-white rounded-full p-0.5 opacity-0 group-hover:opacity-100 focus:opacity-100 transition-opacity shadow-sm">
                           <svg xmlns="http://www.w3.org/2000/svg" class="h-3 w-3" fill="none" viewBox="0 0 24 24" stroke="currentColor" stroke-width="3"><path stroke-linecap="round" stroke-linejoin="round" d="M6 18L18 6M6 6l12 12" /></svg>
                       </button>
                  </div>
              </div>
              <p class="text-xs text-slate-500 mt-1">Upload an image OR use one generated below. This image will be used for Img2Img or Video Generation.</p>
          </div>
          {# Submit Button for Image Generation #}
          <button type="submit" id="image-submit-button" class="w-full flex items-center justify-center bg-purple-600 hover:bg-purple-700 text-white font-semibold py-2.5 px-4 rounded-lg focus:outline-none focus:ring-2 focus:ring-offset-2 focus:ring-purple-500 transition duration-150 ease-in-out shadow-sm text-sm {% if not active_conversation_id %} disabled bg-gray-400 cursor-not-allowed {% endif %}" {% if not active_conversation_id %} title="Please select or start a business chat first." {% endif %}>
    <span class="button-text">Generate Image</span>
    {# The loading indicator div for THIS button #}
    <span id="image-loading-indicator" class="loading-spinner hidden ml-2"><div class="spinner spinner-purple"></div></span>
</button>
      </form>
      {# --- Image Result Display Area --- #}
      <div class="mt-4 p-4 sm:p-6 text-center flex flex-col border-t border-slate-200 min-h-[200px] flex-grow">
           {% if generated_image_base64 %}
               {# Input Image Used (if different from output) #}
               {% if last_init_image_base64 and last_init_image_base64 != generated_image_base64 %}
                <div class="mb-4 flex-shrink-0">
                    <h3 class="text-sm font-semibold text-slate-600 mb-2">Input Image Used:</h3>
                    <div class="inline-block border border-slate-200 rounded p-1 bg-slate-100 shadow-sm">
                        <img src="data:image/png;base64,{{ last_init_image_base64 }}" alt="Input image used" class="max-w-xs h-auto mx-auto rounded" style="max-height: 150px;">
                    </div>
                </div>
               {% endif %}

               {# Generated Image #}
               <h3 class="text-base font-semibold text-slate-700 mb-3 flex-shrink-0">Generated Visual:</h3>
               <div class="flex-shrink-0 mb-4 bg-slate-100 p-2 rounded-lg border border-slate-200 shadow-sm relative group">
                   <img src="data:image/png;base64,{{ generated_image_base64 }}" alt="Generated Image" class="max-w-full h-auto mx-auto rounded shadow">
                   {# --- Button to trigger video from this image --- #}
                   <button type="button" onclick="triggerVideoFromImage('{{ generated_image_base64 | escape }}')" title="Use This Image for Video Generation" class="absolute bottom-2 right-2 bg-blue-500 hover:bg-blue-600 text-white p-1.5 rounded-full shadow-md opacity-0 group-hover:opacity-100 focus:opacity-100 transition-opacity duration-150 ease-in-out">
                       <svg xmlns="http://www.w3.org/2000/svg" class="h-4 w-4" fill="none" viewBox="0 0 24 24" stroke="currentColor" stroke-width="2"> <path stroke-linecap="round" stroke-linejoin="round" d="M15 10l4.553-2.276A1 1 0 0121 8.618v6.764a1 1 0 01-1.447.894L15 14M5 18h8a2 2 0 002-2V8a2 2 0 00-2-2H5a2 2 0 00-2 2v8a2 2 0 002 2z" /> </svg>
                   </button>
               </div>
               {# Prompts Used #}
               <div class="text-xs text-slate-600 text-left bg-slate-100 p-3 rounded-md border border-slate-200 space-y-1 flex-shrink-0">
                   <p><strong>Original Input:</strong><br> <code class="block bg-white p-1 rounded border text-slate-800 break-words max-h-16 overflow-y-auto">{{ last_image_prompt }}</code> </p>
                   {% if last_refined_prompt and last_refined_prompt != last_image_prompt %}
                   <p class="border-t border-slate-200 pt-1"><strong>Prompt Used:</strong><br> <code class="block bg-white p-1 rounded border text-slate-800 break-words max-h-16 overflow-y-auto">{{ last_refined_prompt }}</code> </p>
                   {% elif last_image_prompt %}
                   <p class="border-t border-slate-200 pt-1"><strong>Prompt Used:</strong><br> <code class="block bg-white p-1 rounded border text-slate-800 break-words max-h-16 overflow-y-auto">{{ last_image_prompt }}</code> </p>
                   {% endif %}
               </div>
           {# Show current input image if no generation happened but one exists #}
           {% elif last_init_image_base64 %}
                <div class="mb-4 flex-shrink-0">
                    <h3 class="text-sm font-semibold text-slate-600 mb-2">Current Input Image:</h3>
                    <div class="inline-block border border-slate-200 rounded p-1 bg-slate-100 shadow-sm relative group">
                        <img src="data:image/png;base64,{{ last_init_image_base64 }}" alt="Input image" class="max-w-xs h-auto mx-auto rounded" style="max-height: 200px;">
                        {# --- Button to trigger video from this uploaded/existing image --- #}
                        <button type="button" onclick="triggerVideoFromImage('{{ last_init_image_base64 | escape }}')" title="Use This Image for Video Generation" class="absolute bottom-2 right-2 bg-blue-500 hover:bg-blue-600 text-white p-1.5 rounded-full shadow-md opacity-0 group-hover:opacity-100 focus:opacity-100 transition-opacity duration-150 ease-in-out">
                           <svg xmlns="http://www.w3.org/2000/svg" class="h-4 w-4" fill="none" viewBox="0 0 24 24" stroke="currentColor" stroke-width="2"> <path stroke-linecap="round" stroke-linejoin="round" d="M15 10l4.553-2.276A1 1 0 0121 8.618v6.764a1 1 0 01-1.447.894L15 14M5 18h8a2 2 0 002-2V8a2 2 0 00-2-2H5a2 2 0 00-2 2v8a2 2 0 002 2z" /> </svg>
                       </button>
                    </div>
                </div>
           {% elif image_error %}
               <div class="flex-grow flex items-center justify-center text-red-600 italic text-sm">Image generation failed. See error below.</div>
           {% else %}
               <div class="flex-grow flex items-center justify-center text-slate-500 italic text-sm">Generated or uploaded input image will appear here.</div>
           {% endif %}
           {# Image Error Display #}
           {% if image_error %}
           <div class="mt-4 p-3 bg-red-50 border border-red-300 text-red-800 rounded-md text-sm flex-shrink-0" role="alert">
               <strong class="font-semibold">Image Generation Error:</strong>
               <span class="block mt-1 whitespace-pre-wrap">{{ image_error }}</span>
           </div>
           {% endif %}
      </div>
  </aside>
  <!-- **** End Right Image Panel **** -->

  <!-- **** SLIDE-OUT Right Audio Panel **** -->
  <aside id="audio-panel" class="absolute top-0 right-0 z-10 h-full w-96 flex-shrink-0 bg-white border-l border-slate-300 shadow-lg flex flex-col transition-transform duration-300 ease-in-out transform translate-x-full scrollbar-thin scrollbar-thumb-slate-300 scrollbar-track-slate-100 overflow-y-auto">
      {# ... (rest of audio panel is unchanged) ... #}
       {# Header #}
       <div class="p-4 sm:p-6 border-b border-slate-200 flex-shrink-0 flex justify-between items-center sticky top-0 bg-white z-10">
        <h2 class="text-lg font-semibold text-slate-700">Audio Generation (TTS)</h2>
        <button id="close-audio-btn" title="Close Audio Panel" class="text-slate-500 hover:text-red-600 p-1.5 rounded-md hover:bg-slate-200 transition duration-150 ease-in-out">
           <svg xmlns="http://www.w3.org/2000/svg" class="h-5 w-5" fill="none" viewBox="0 0 24 24" stroke="currentColor" stroke-width="2"> <path stroke-linecap="round" stroke-linejoin="round" d="M6 18L18 6M6 6l12 12" /> </svg>
        </button>
      </div>
      {# Content #}
      <form id="audio-gen-form" action="{{ url_for('views.generate_audio') }}" method="POST" class="p-4 sm:p-6 flex-shrink-0">
           {# Hidden fields #}
           <input type="hidden" name="conversation_id" value="{{ active_conversation_id | default('', true) }}">
           <input type="hidden" name="topic" value="{{ last_topic | default('', true) }}">
           <input type="hidden" name="image_prompt" value="{{ last_image_prompt | default('', true) }}">
           <input type="hidden" name="last_refined_prompt" value="{{ last_refined_prompt | default('', true) }}">
           <input type="hidden" name="generated_image_base64" value="{{ generated_image_base64 | default('', true) }}">
           <input type="hidden" name="video_prompt" value="{{ last_video_prompt | default('', true) }}">
           <input type="hidden" name="video_status_message" value="{{ video_status_message | default('', true) }}">
           <input type="hidden" id="audio_form_init_image_base64" name="last_init_image_base64" value="{{ last_init_image_base64 | default('', true) }}"> {# Carries shared image state for the form #}


           {# Language #}
           <div class="mb-4">
                <label for="language_code" class="block text-slate-700 text-sm font-semibold mb-2"> Language: </label>
                <select id="language_code" name="language_code" required class="shadow-sm appearance-none border border-slate-300 rounded-lg w-full py-2 px-3 text-gray-700 text-sm leading-tight focus:outline-none focus:ring-2 focus:ring-teal-500 focus:border-transparent bg-white">
                    {% for code, name in supported_languages.items() %}
                        <option value="{{ code }}" {% if code == last_language_code %}selected{% endif %}>{{ name }} ({{ code }})</option>
                    {% endfor %}
                </select>
           </div>
           {# Speaker #}
           <div class="mb-4">
                <label for="speaker_id" class="block text-slate-700 text-sm font-semibold mb-2"> Speaker Voice: </label>
                <select id="speaker_id" name="speaker_id" required class="shadow-sm appearance-none border border-slate-300 rounded-lg w-full py-2 px-3 text-gray-700 text-sm leading-tight focus:outline-none focus:ring-2 focus:ring-teal-500 focus:border-transparent bg-white {% if not available_speakers %} bg-slate-100 text-slate-500 cursor-not-allowed {% endif %}" {% if not available_speakers %}disabled{% endif %}>
                    {% if available_speakers %}
                        {% for speaker in available_speakers %}
                            <option value="{{ speaker }}" {% if speaker == last_speaker_id %}selected{% endif %}> {{ speaker.replace('_', ' ').title() }} </option>
                        {% endfor %}
                    {% else %}
                        <option value="" disabled selected>No Speakers Found/Loaded</option>
                    {% endif %}
                </select>
                {% if available_speakers %}
                <p class="text-xs text-slate-500 mt-1">Select a voice from your './xtts/speakers' folder.</p>
                {% else %}
                <p class="text-xs text-red-600 mt-1">No speakers loaded. Check './xtts/speakers' and TTS service.</p>
                {% endif %}
           </div>
           {# Text #}
           <div class="mb-4">
                <label for="audio_text" class="block text-slate-700 text-sm font-semibold mb-2"> Text to Speak: </label>
                <textarea id="audio_text" name="audio_text" rows="4" required class="shadow-sm appearance-none border border-slate-300 rounded-lg w-full py-2 px-3 text-gray-700 text-sm leading-tight focus:outline-none focus:ring-2 focus:ring-teal-500 focus:border-transparent resize-y" placeholder="Enter text for the voiceover...">{{ last_audio_text | default('', true) }}</textarea>
                <p class="text-xs text-slate-500 mt-1">Use text from chat or write your own script.</p>
           </div>
           {# Submit #}
           <button type="submit" id="audio-submit-button" class="w-full flex items-center justify-center text-white font-semibold py-2.5 px-4 rounded-lg focus:outline-none focus:ring-2 focus:ring-offset-2 focus:ring-teal-500 transition duration-150 ease-in-out shadow-sm text-sm {% if not active_conversation_id or not available_speakers %} bg-gray-400 cursor-not-allowed {% else %} bg-teal-600 hover:bg-teal-700 {% endif %}" {% if not active_conversation_id or not available_speakers %} disabled {% endif %} title="{% if not active_conversation_id %}Please select or start a business chat first.{% elif not available_speakers %}No speakers available for generation.{% else %}Generate Audio{% endif %}">
    <span class="button-text">Generate Audio</span>
    <span id="audio-loading-indicator" class="loading-spinner hidden ml-2"><div class="spinner spinner-teal"></div></span>
</button>
      </form>
      {# Result Area #}
      <div class="mt-4 p-4 sm:p-6 text-center flex flex-col border-t border-slate-200 min-h-[150px] flex-grow">
           {% if generated_audio_base64 %}
               <h3 class="text-base font-semibold text-slate-700 mb-3 flex-shrink-0">Generated Audio:</h3>
               <div class="flex-shrink-0 mb-4 bg-slate-100 p-2 rounded-lg border border-slate-200 text-center">
                   <audio controls class="w-full h-10 mb-2">
                       <source src="data:audio/wav;base64,{{ generated_audio_base64 }}" type="audio/wav">
                       Your browser does not support the audio element.
                   </audio>
                   {% set unique_id = active_conversation_id[:8] if active_conversation_id else range(1, 1000) | random %}
                   <a href="data:audio/wav;base64,{{ generated_audio_base64 }}" download="generated_audio_{{ unique_id }}_{{ range(1, 10000) | random }}.wav" class="inline-block text-xs bg-slate-200 hover:bg-slate-300 text-slate-700 px-3 py-1.5 rounded-md" title="Download WAV file">
                        Download Audio File
                    </a>
               </div>
               <div class="text-xs text-slate-600 text-left bg-slate-100 p-3 rounded-md border border-slate-200 space-y-1 flex-shrink-0">
                   <p><strong>Text Used:</strong><br> <code class="block bg-white p-1 rounded border text-slate-800 break-words">{{ last_audio_text }}</code> </p>
                   <p class="border-t border-slate-200 pt-1"><strong>Settings:</strong> Lang: {{ last_language_code }}, Speaker: {{ last_speaker_id.replace('_', ' ').title() if last_speaker_id else 'N/A' }}</p>
               </div>
           {% elif audio_error %}
               <div class="flex-grow flex items-center justify-center text-red-600 italic text-sm">Audio generation failed. See error below.</div>
           {% else %}
               <div class="flex-grow flex items-center justify-center text-slate-500 italic text-sm">Generated audio player will appear here.</div>
           {% endif %}
           {% if audio_error %}
           <div class="mt-4 p-3 bg-red-50 border border-red-300 text-red-800 rounded-md text-sm flex-shrink-0" role="alert">
               <strong class="font-semibold">Audio Generation Error:</strong>
               <span class="block mt-1">{{ audio_error }}</span>
           </div>
           {% endif %}
      </div>
  </aside>
  <!-- **** End Right Audio Panel **** -->

  <!-- **** SLIDE-OUT Right Video Panel **** -->
  <aside id="video-panel" class="absolute top-0 right-0 z-10 h-full w-96 flex-shrink-0 bg-white border-l border-slate-300 shadow-lg flex flex-col transition-transform duration-300 ease-in-out transform translate-x-full scrollbar-thin scrollbar-thumb-slate-300 scrollbar-track-slate-100 overflow-y-auto">
      {# ... (rest of video panel is unchanged) ... #}
      {# Header #}
       <div class="p-4 sm:p-6 border-b border-slate-200 flex-shrink-0 flex justify-between items-center sticky top-0 bg-white z-10">
        <h2 class="text-lg font-semibold text-slate-700">Video Generation (Img2Vid)</h2>
        <button id="close-video-btn" title="Close Video Panel" class="text-slate-500 hover:text-red-600 p-1.5 rounded-md hover:bg-slate-200 transition duration-150 ease-in-out">
            <svg xmlns="http://www.w3.org/2000/svg" class="h-5 w-5" fill="none" viewBox="0 0 24 24" stroke="currentColor" stroke-width="2"> <path stroke-linecap="round" stroke-linejoin="round" d="M6 18L18 6M6 6l12 12" /> </svg>
        </button>
      </div>
      {# Content #}
      <form id="video-gen-form" action="{{ url_for('views.generate_video') }}" method="POST" class="p-4 sm:p-6 flex-shrink-0">
           {# Hidden fields #}
           <input type="hidden" name="conversation_id" value="{{ active_conversation_id | default('', true) }}">
           <input type="hidden" name="topic" value="{{ last_topic | default('', true) }}">
           <input type="hidden" name="image_prompt" value="{{ last_image_prompt | default('', true) }}">
           <input type="hidden" name="last_refined_prompt" value="{{ last_refined_prompt | default('', true) }}">
           <input type="hidden" name="generated_image_base64" value="{{ generated_image_base64 | default('', true) }}">
           <input type="hidden" name="audio_text" value="{{ last_audio_text | default('', true) }}">
           <input type="hidden" name="language_code" value="{{ last_language_code | default('en', true) }}">
           <input type="hidden" name="speaker_id" value="{{ last_speaker_id | default('', true) }}">
           <input type="hidden" name="generated_audio_base64" value="{{ generated_audio_base64 | default('', true) }}">
           {# === Hidden input specifically for this form to carry the image state === #}
           <input type="hidden" id="video_form_init_image_base64" name="last_init_image_base64" value="{{ last_init_image_base64 | default('', true) }}">

           {# --- Display Input Image (Reads from shared state)--- #}
           <div class="mb-4 border border-slate-200 rounded-lg p-3 bg-slate-50">
                <label class="block text-slate-700 text-sm font-semibold mb-2">Input Image for Video</label>
                <div id="video-input-image-preview-container" class="mt-2 {% if not last_init_image_base64 %}hidden{% endif %}">
                    <div class="relative group w-32 h-32 border border-slate-300 rounded overflow-hidden bg-white flex items-center justify-center">
                        <img id="video-input-image-preview" src="{{ 'data:image/png;base64,' ~ last_init_image_base64 if last_init_image_base64 else '#' }}" alt="Input image for video" class="w-full h-full object-contain">
                    </div>
                 </div>
                 <p id="video-input-image-placeholder" class="text-xs text-red-600 font-medium mt-1 {% if last_init_image_base64 %}hidden{% endif %}"> Required: Upload or generate an image first. </p>
                 <p class="text-xs text-slate-500 mt-1 {% if not last_init_image_base64 %}hidden{% endif %}"> Image from Visual panel is used. </p>
            </div>

           {# Video Prompt Input - REMOVED 'required' attribute as it's optional for the SVD workflow #}
           <div class="mb-4">
                <label for="video_prompt" class="block text-slate-700 text-sm font-semibold mb-2"> Video Motion Description (Optional): </label>
                <textarea id="video_prompt" name="video_prompt" rows="3" class="shadow-sm appearance-none border border-slate-300 rounded-lg w-full py-2 px-3 text-gray-700 text-sm leading-tight focus:outline-none focus:ring-2 focus:ring-blue-500 focus:border-transparent resize-y" placeholder="Describe desired animation or motion...">{{ last_video_prompt | default('', true) }}</textarea>
                <p class="text-xs text-slate-500 mt-1">Describe how the image should animate (optional for this workflow).</p>
           </div>

           {# Submit Button - Enabled based on image presence #}
           <button type="submit" id="video-submit-button" class="w-full flex items-center justify-center text-white font-semibold py-2.5 px-4 rounded-lg focus:outline-none focus:ring-2 focus:ring-offset-2 focus:ring-blue-500 transition duration-150 ease-in-out shadow-sm text-sm {% if not active_conversation_id or not last_init_image_base64 %} bg-gray-400 cursor-not-allowed {% else %} bg-blue-600 hover:bg-blue-700 {% endif %}" {% if not active_conversation_id or not last_init_image_base64 %} disabled {% endif %} title="{% if not active_conversation_id %}Select chat first.{% elif not last_init_image_base64 %}Input image required.{% else %}Generate Video{% endif %}">
    <span class="button-text">Generate Video (GIF)</span>
    <span id="video-loading-indicator" class="loading-spinner hidden ml-2"><div class="spinner spinner-blue"></div></span>
</button>
      </form>
      {# Video Status/Result Display Area #}
      <div class="mt-4 p-4 sm:p-6 text-center flex flex-col border-t border-slate-200 min-h-[150px] flex-grow">
           {# Display Status Message #}
           {% if video_status_message %}
                {% set message_type = 'success' if 'submitted' in video_status_message|lower else ('warning' if 'error' not in video_status_message|lower else 'error') %}
                <div class="mb-4 p-3 rounded-md text-sm border
                            {% if message_type == 'success' %} bg-green-50 text-green-800 border-green-300
                            {% elif message_type == 'warning' %} bg-yellow-50 text-yellow-800 border-yellow-300
                            {% else %} bg-red-50 text-red-800 border-red-300 {% endif %}" role="alert">
                    <strong class="font-semibold">Status:</strong>
                    <span class="block mt-1 whitespace-pre-wrap">{{ video_status_message }}</span>
                </div>
                 {# Hint for manual check #}
                 <p class="text-xs text-slate-500 mt-3">Check the <code class="text-xs bg-slate-200 px-1 py-0.5 rounded">./output</code> folder on your host machine for the generated GIF after processing completes.</p>
           {% else %}
                 <div class="flex-grow flex items-center justify-center text-slate-500 italic text-sm">Video generation status will appear here.<br>(Requires an input image from the Visual panel)</div>
           {% endif %}
      </div>
  </aside>
  <!-- **** End Right Video Panel **** -->


  <!-- **** Main Chat Area **** -->
  <main id="main-chat-area" class="flex-1 flex flex-col h-full bg-slate-50 transition-[margin] duration-300 ease-in-out">
<<<<<<< HEAD
      <!-- Chat Header -->
      <header class="p-4 sm:p-6 border-b border-slate-200 flex-shrink-0 bg-white flex items-center justify-between space-x-4 sticky top-0 z-10 shadow-sm">
          {# Left Toggle #}
          <button id="toggle-businesses-btn" title="Toggle Businesses" class="flex-shrink-0 text-slate-500 hover:text-primary p-1.5 rounded-md hover:bg-slate-100 transition duration-150 ease-in-out">
              <svg xmlns="http://www.w3.org/2000/svg" class="h-5 w-5" fill="none" viewBox="0 0 24 24" stroke="currentColor" stroke-width="2"> <path stroke-linecap="round" stroke-linejoin="round" d="M4 6h16M4 12h16M4 18h16" /> </svg>
          </button>
          {# Chat Title #}
          <h1 class="flex-grow text-xl sm:text-2xl font-semibold text-slate-800 truncate text-center">
              {% set display_title = 'New Business Chat' %} {# Default title #}
              {% if active_conversation_id and all_conversations %}
                  {% for convo in all_conversations %}
                      {% if convo._id|string == active_conversation_id|string %}
                          {% set display_title = convo.title | default('Untitled Chat', true) %}
                      {% endif %}
                  {% endfor %}
              {% endif %}
              {{ display_title }}
          </h1>
          {# Right Toggles #}
          <div class="flex items-center space-x-2 flex-shrink-0">
              <button id="toggle-image-btn" title="Toggle Image Generation" class="text-slate-500 hover:text-purple-600 p-1.5 rounded-md hover:bg-slate-100 transition duration-150 ease-in-out">
                   <svg xmlns="http://www.w3.org/2000/svg" class="h-5 w-5" fill="none" viewBox="0 0 24 24" stroke="currentColor" stroke-width="2"> <path stroke-linecap="round" stroke-linejoin="round" d="M4 16l4.586-4.586a2 2 0 012.828 0L16 16m-2-2l1.586-1.586a2 2 0 012.828 0L20 14m-6-6h.01M6 20h12a2 2 0 002-2V6a2 2 0 00-2-2H6a2 2 0 00-2 2v12a2 2 0 002 2z" /> </svg>
              </button>
              <button id="toggle-audio-btn" title="Toggle Audio Generation" class="text-slate-500 hover:text-teal-600 p-1.5 rounded-md hover:bg-slate-100 transition duration-150 ease-in-out">
                   <svg xmlns="http://www.w3.org/2000/svg" class="h-5 w-5" fill="none" viewBox="0 0 24 24" stroke="currentColor" stroke-width="2"> <path stroke-linecap="round" stroke-linejoin="round" d="M15.536 8.464a5 5 0 010 7.072m2.828-9.9a9 9 0 010 12.728M5.586 15H4a1 1 0 01-1-1v-4a1 1 0 011-1h1.586l4.707-4.707C10.923 3.663 12 4.109 12 5v14c0 .891-1.077 1.337-1.707.707L5.586 15z" /> </svg>
              </button>
              <button id="toggle-video-btn" title="Toggle Video Generation" class="text-slate-500 hover:text-blue-600 p-1.5 rounded-md hover:bg-slate-100 transition duration-150 ease-in-out">
                  <svg xmlns="http://www.w3.org/2000/svg" class="h-5 w-5" fill="none" viewBox="0 0 24 24" stroke="currentColor" stroke-width="2"> <path stroke-linecap="round" stroke-linejoin="round" d="M15 10l4.553-2.276A1 1 0 0121 8.618v6.764a1 1 0 01-1.447.894L15 14M5 18h8a2 2 0 002-2V8a2 2 0 00-2-2H5a2 2 0 00-2 2v8a2 2 0 002 2z" /> </svg>
              </button>
          </div>
      </header>

       <!-- Flash Messages -->
       {% with messages = get_flashed_messages(with_categories=true) %}
           {% if messages %}
           <div class="flex-shrink-0 p-4 space-y-2 border-b border-slate-200 bg-white">
               {% for category, message in messages %}
                <div class="p-4 rounded-lg text-sm shadow-md border {{ 'bg-red-50 text-red-800 border-red-300' if category == 'error' else 'bg-green-50 text-green-800 border-green-300' if category == 'success' else 'bg-blue-50 text-blue-800 border-blue-300' }}">
                    {{ message }}
                </div>
               {% endfor %}
           </div>
           {% endif %}
       {% endwith %}
=======
      {# REMOVED the old header from here #}
      {# REMOVED the flash messages block from here #}
>>>>>>> bb48f0a0

      <!-- Chat History Display -->
      <div id="chat-history" class="flex-grow overflow-y-auto min-h-0 p-4 sm:p-6 scrollbar-thin scrollbar-thumb-slate-400 scrollbar-track-slate-200">
            {# ... (chat history content is unchanged) ... #}
            {# Welcome/Empty State or Chat Messages #}
            {% if not active_conversation_id %}
             <div class="h-full flex flex-col justify-center items-center text-center">
                 <div class="max-w-lg w-full bg-white rounded-xl shadow-sm border border-slate-200 p-6 sm:p-8">
                    <svg class="w-16 h-16 mx-auto text-primary mb-4" fill="none" stroke="currentColor" viewBox="0 0 24 24" xmlns="http://www.w3.org/2000/svg"><path stroke-linecap="round" stroke-linejoin="round" stroke-width="2" d="M8 10h.01M12 10h.01M16 10h.01M9 16H5a2 2 0 01-2-2V6a2 2 0 012-2h14a2 2 0 012 2v8a2 2 0 01-2 2h-5l-5 5v-5z"></path></svg>
                    <h2 class="text-2xl font-semibold text-slate-800 mb-2">Welcome to MarketMind!</h2>
                    <p class="text-slate-600 mb-6">Your AI marketing assistant for small businesses.</p>
                    <p class="text-slate-500 mb-4 text-sm">Describe your business or ask a marketing question below to start your first chat!</p>
                 </div>
             </div>
            {% elif chat_history %}
                 {# Message loop #}
                 {% for message in chat_history %}
                    {% if message.role == 'user' %}
                    <div class="flex justify-end group mb-4">
                        <div class="bg-primary text-white rounded-xl rounded-br-lg py-2 px-4 max-w-lg lg:max-w-xl xl:max-w-2xl shadow-sm relative break-words">
                            <p class="text-sm whitespace-pre-wrap">{{ message.content }}</p>
                        </div>
                    </div>
                    {% elif message.role == 'assistant' %}
                    <div class="flex justify-start group mb-4">
                        <div class="bg-white text-slate-800 rounded-xl rounded-bl-lg py-2 px-4 max-w-lg lg:max-w-xl xl:max-w-2xl shadow-sm border border-slate-200 relative break-words">
                            <p class="text-sm whitespace-pre-wrap">{{ message.content }}</p>
                            {# Hover Buttons #}
                            <div class="absolute -bottom-2 right-2 flex items-center space-x-1 opacity-0 group-hover:opacity-100 transition-opacity duration-150">
                                <button data-prompt="{{ message.content }}" onclick="copyPromptToImage(this)" title="Use for Image Prompt" class="bg-slate-200 hover:bg-purple-200 text-slate-600 hover:text-purple-700 p-1 rounded-full shadow-md text-xs">
                                    <svg class="h-3 w-3" fill="none" viewBox="0 0 24 24" stroke="currentColor" stroke-width="2"> <path stroke-linecap="round" stroke-linejoin="round" d="M4 16l4.586-4.586a2 2 0 012.828 0L16 16m-2-2l1.586-1.586a2 2 0 012.828 0L20 14m-6-6h.01M6 20h12a2 2 0 002-2V6a2 2 0 00-2-2H6a2 2 0 00-2 2v12a2 2 0 002 2z" /> </svg>
                                </button>
                                <button data-prompt="{{ message.content }}" onclick="copyPromptToVideo(this)" title="Use for Video Prompt" class="bg-slate-200 hover:bg-blue-200 text-slate-600 hover:text-blue-700 p-1 rounded-full shadow-md text-xs">
                                    <svg class="h-3 w-3" fill="none" viewBox="0 0 24 24" stroke="currentColor" stroke-width="2"> <path stroke-linecap="round" stroke-linejoin="round" d="M15 10l4.553-2.276A1 1 0 0121 8.618v6.764a1 1 0 01-1.447.894L15 14M5 18h8a2 2 0 002-2V8a2 2 0 00-2-2H5a2 2 0 00-2 2v8a2 2 0 002 2z" /> </svg>
                                </button>
                                <button data-audio-text="{{ message.content }}" onclick="copyTextToAudio(this)" title="Use for Audio Generation" class="bg-slate-200 hover:bg-teal-200 text-slate-600 hover:text-teal-700 p-1 rounded-full shadow-md text-xs">
                                    <svg class="h-3 w-3" fill="none" viewBox="0 0 24 24" stroke="currentColor" stroke-width="2"> <path stroke-linecap="round" stroke-linejoin="round" d="M15.536 8.464a5 5 0 010 7.072m2.828-9.9a9 9 0 010 12.728M5.586 15H4a1 1 0 01-1-1v-4a1 1 0 011-1h1.586l4.707-4.707C10.923 3.663 12 4.109 12 5v14c0 .891-1.077 1.337-1.707.707L5.586 15z" /> </svg>
                                </button>
                            </div>
                        </div>
                    </div>
                    {% endif %}
                 {% endfor %}
            {% else %}
                 {# Empty chat state #}
                 <div class="h-full flex items-center justify-center">
                     <p class="text-slate-500 italic text-sm text-center">No messages in this chat yet.<br>Send your first message below!</p>
                 </div>
            {% endif %}
            {# Anchor for scrolling #}
            <div id="scroll-anchor"></div>
      </div>

      <!-- Chat Input Form -->
      <div class="flex-shrink-0 p-4 sm:p-6 border-t border-slate-200 bg-white shadow-inner">
          {# ... (chat input form is unchanged) ... #}
          <form id="text-prompt-form" action="{{ url_for('views.generate_text_prompt') }}" method="POST" class="flex items-center space-x-3">
              {# Hidden fields for ALL state #}
              <input type="hidden" name="conversation_id" value="{{ active_conversation_id | default('', true) }}">
              <input type="hidden" name="image_prompt" value="{{ last_image_prompt | default('', true) }}">
              <input type="hidden" name="last_refined_prompt" value="{{ last_refined_prompt | default('', true) }}">
              <input type="hidden" name="generated_image_base64" value="{{ generated_image_base64 | default('', true) }}">
              <input type="hidden" id="text_form_init_image_base64" name="last_init_image_base64" value="{{ last_init_image_base64 | default('', true) }}"> {# Carries shared image state for the form #}
              <input type="hidden" name="audio_text" value="{{ last_audio_text | default('', true) }}">
              <input type="hidden" name="language_code" value="{{ last_language_code | default('en', true) }}">
              <input type="hidden" name="speaker_id" value="{{ last_speaker_id | default('', true) }}">
              <input type="hidden" name="generated_audio_base64" value="{{ generated_audio_base64 | default('', true) }}">
              <input type="hidden" name="video_prompt" value="{{ last_video_prompt | default('', true) }}">
              <input type="hidden" name="video_status_message" value="{{ video_status_message | default('', true) }}">

              {# Text Input Area #}
              <label for="topic" class="sr-only">Your Message:</label>
              <textarea id="topic" name="topic" rows="1" required class="flex-grow shadow-sm appearance-none border border-slate-300 rounded-lg py-2 px-3 text-gray-700 leading-tight focus:outline-none focus:ring-2 focus:ring-primary focus:border-transparent resize-none text-sm" placeholder="Ask for marketing ideas, content suggestions...">{{ last_topic | default('', true) }}</textarea>
              {# Submit Button #}
              <button type="submit" id="text-submit-button" title="Send Message" class="flex-shrink-0 flex items-center justify-center bg-primary hover:bg-primary-dark text-white font-semibold p-2 rounded-lg focus:outline-none focus:ring-2 focus:ring-offset-2 focus:ring-indigo-500 transition duration-150 ease-in-out shadow-sm">
    <span class="button-text">
        <svg class="h-5 w-5" viewBox="0 0 20 20" fill="currentColor"> <path d="M10.894 2.553a1 1 0 00-1.788 0l-7 14a1 1 0 001.169 1.409l5-1.429A1 1 0 009 15.571V11a1 1 0 112 0v4.571a1 1 0 00.725.962l5 1.428a1 1 0 001.17-1.408l-7-14z" /> </svg>
    </span>
    {# The loading indicator div for THIS button #}
    <span id="text-loading-indicator" class="loading-spinner hidden"><div class="spinner spinner-small"></div></span>
</button>
          </form>
           <p class="text-xs text-slate-500 mt-2 text-center">MarketMind can help brainstorm ideas. Always review suggestions.</p>
      </div>

  </main>
  <!-- **** End Main Chat Area **** -->

</div>
{# End dashboard container #}
{% endblock %} {# End content block override #}


{% block scripts %}
{# ... (JavaScript content is unchanged, it should still work as IDs are preserved) ... #}
<script>
 // --- Helper Functions ---
 function copyPromptToImage(buttonElement) {
    const promptText = buttonElement.getAttribute('data-prompt');
    const imagePromptTextarea = document.getElementById('image_prompt');
    if (imagePromptTextarea) {
        imagePromptTextarea.value = promptText;
        imagePromptTextarea.focus();
        imagePromptTextarea.dispatchEvent(new Event('input', { bubbles: true }));
        autoResizeTextarea(imagePromptTextarea);
        if (!isPanelOpen('image')) { togglePanel('image', true); }
    }
 }

 function copyTextToAudio(buttonElement) {
    const audioText = buttonElement.getAttribute('data-audio-text');
    const audioTextTextarea = document.getElementById('audio_text');
    if (audioTextTextarea) {
        audioTextTextarea.value = audioText;
        audioTextTextarea.focus();
        audioTextTextarea.dispatchEvent(new Event('input', { bubbles: true }));
        autoResizeTextarea(audioTextTextarea);
        if (!isPanelOpen('audio')) { togglePanel('audio', true); }
    }
 }

 function copyPromptToVideo(buttonElement) {
    const promptText = buttonElement.getAttribute('data-prompt');
    const videoPromptTextarea = document.getElementById('video_prompt');
    if (videoPromptTextarea) {
        videoPromptTextarea.value = promptText;
        videoPromptTextarea.focus();
        videoPromptTextarea.dispatchEvent(new Event('input', { bubbles: true }));
        autoResizeTextarea(videoPromptTextarea);
        // Also, ensure the image used for this video prompt is set if logic allows
        // For now, just opens the panel
        if (!isPanelOpen('video')) { togglePanel('video', true); }
    }
 }

 function scrollToBottom(elementId) {
     const element = document.getElementById(elementId);
     if (element && element.scrollHeight > element.clientHeight) {
        element.scrollTo({ top: element.scrollHeight, behavior: 'smooth' });
     }
 }

 function autoResizeTextarea(textarea) {
    if (!textarea) return;
    textarea.style.height = 'auto';
    const maxHeight = 160; // Adjust as needed
    const scrollHeight = textarea.scrollHeight;
    textarea.style.height = Math.min(scrollHeight, maxHeight) + 2 + 'px';
    textarea.style.overflowY = scrollHeight > maxHeight ? 'auto' : 'hidden';
 }

 // --- Trigger video generation using the shared image state ---
 function triggerVideoFromImage(imageBase64) {
    const sharedHiddenImageInput = document.getElementById('shared_init_image_base64');
    // Update Video Panel form's hidden input
    const videoFormImageInput = document.getElementById('video_form_init_image_base64');
    if (videoFormImageInput) videoFormImageInput.value = imageBase64;

    // Update UI (previews, button state)
    updateSharedImageState(imageBase64); // This will update both image and video panel previews and buttons

    // Open video panel if closed and focus
    if (!isPanelOpen('video')) { togglePanel('video', true); }
    const videoPromptTextarea = document.getElementById('video_prompt');
    if (videoPromptTextarea) videoPromptTextarea.focus();
 }


 // **** Panel Toggle Logic ****
 document.addEventListener('DOMContentLoaded', () => {
    // --- Element References ---
    const panels = { businesses: document.getElementById('businesses-sidebar'), image: document.getElementById('image-panel'), audio: document.getElementById('audio-panel'), video: document.getElementById('video-panel') };
    const toggleButtons = { businesses: document.getElementById('toggle-businesses-btn'), image: document.getElementById('toggle-image-btn'), audio: document.getElementById('toggle-audio-btn'), video: document.getElementById('toggle-video-btn') };
    const closeButtons = { businesses: document.getElementById('close-businesses-btn'), image: document.getElementById('close-image-btn'), audio: document.getElementById('close-audio-btn'), video: document.getElementById('close-video-btn') };
    const mainChatArea = document.getElementById('main-chat-area');
    const chatHistory = document.getElementById('chat-history');
    const dashboardContainer = mainChatArea ? mainChatArea.parentElement : null;

    // --- State Check ---
    window.isPanelOpen = function(panelId) { const p = panels[panelId]; return p && ((panelId === 'businesses') ? !p.classList.contains('-translate-x-full') : !p.classList.contains('translate-x-full')); };

    // --- Margin Adjustment ---
    function adjustMainContentMargins() { if (!mainChatArea) return; const l = isPanelOpen('businesses'); const r = ['image', 'audio', 'video'].some(isPanelOpen); mainChatArea.style.marginLeft = l ? '18rem' : '0px'; mainChatArea.style.marginRight = r ? '24rem' : '0px'; };

    // --- Toggle Panel Function ---
    window.togglePanel = function(panelId, forceOpen) {
        const panel = panels[panelId]; if (!panel) return;
        const current = isPanelOpen(panelId); let shouldOpen = (forceOpen === undefined) ? !current : !!forceOpen; if (shouldOpen === current) return;
        const rightPanelIds = ['image', 'audio', 'video'];
        if (shouldOpen && rightPanelIds.includes(panelId)) { rightPanelIds.forEach(id => { if (id !== panelId && isPanelOpen(id)) { const otherPanel = panels[id]; if (otherPanel) otherPanel.classList.add('translate-x-full'); } }); }
        panel.classList.toggle(panelId === 'businesses' ? '-translate-x-full' : 'translate-x-full', !shouldOpen);
        if (rightPanelIds.includes(panelId)) { const z = '20', zc = '10'; rightPanelIds.forEach(id => { if (panels[id]) panels[id].style.zIndex = (id === panelId && shouldOpen) ? z : zc; }); }
        requestAnimationFrame(adjustMainContentMargins);
    };

    // --- Event Listeners ---
<<<<<<< HEAD
    Object.keys(toggleButtons).forEach(key => { if (toggleButtons[key]) toggleButtons[key].addEventListener('click', (e) => { e.stopPropagation(); togglePanel(key); }); });
    Object.keys(closeButtons).forEach(key => { if (closeButtons[key]) closeButtons[key].addEventListener('click', (e) => { e.stopPropagation(); togglePanel(key, false); }); });
=======
    Object.keys(toggleButtons).forEach(key => {
        // Check if the button exists (it might not if not on dashboard page,
        // but for mobile menu, we add these buttons only on dashboard page)
        if (toggleButtons[key]) {
            toggleButtons[key].addEventListener('click', (e) => { e.stopPropagation(); togglePanel(key); });
        }
    });
    Object.keys(closeButtons).forEach(key => {
        if (closeButtons[key]) {
            closeButtons[key].addEventListener('click', (e) => { e.stopPropagation(); togglePanel(key, false); });
        }
    });
>>>>>>> bb48f0a0

    // --- Click Outside Handler ---
    if (dashboardContainer) {
         dashboardContainer.addEventListener('click', (e) => {
             const clickedInsideAPanel = Object.values(panels).some(p => p && p.contains(e.target));
             const clickedInsideMainInteractive = mainChatArea && mainChatArea.contains(e.target) && e.target.closest('button, a, input, textarea, select, [role="button"], [onclick]');
             const clickedOnAnyToggleButton = Object.values(toggleButtons).some(b => b && b.contains(e.target));
             if (!clickedInsideAPanel && !clickedInsideMainInteractive && !clickedOnAnyToggleButton) { Object.keys(panels).forEach(key => { if (isPanelOpen(key)) togglePanel(key, false); }); }
         });
     }

    // --- Initial Setup ---
    adjustMainContentMargins();
    if (chatHistory) { const initialScroll = () => { if (chatHistory.scrollHeight > chatHistory.clientHeight) { chatHistory.scrollTop = chatHistory.scrollHeight; } }; setTimeout(initialScroll, 50); const observer = new MutationObserver((mutations) => { let addedNodes = mutations.some(m => m.type === 'childList' && m.addedNodes.length > 0); if(addedNodes) { const isScrolledNearBottom = chatHistory.scrollHeight - chatHistory.clientHeight <= chatHistory.scrollTop + 150; if (isScrolledNearBottom) { scrollToBottom('chat-history'); } } }); observer.observe(chatHistory, { childList: true }); }
    document.querySelectorAll('textarea').forEach(textarea => { textarea.addEventListener('input', () => autoResizeTextarea(textarea)); textarea.addEventListener('focus', () => autoResizeTextarea(textarea)); textarea.addEventListener('blur', () => autoResizeTextarea(textarea)); autoResizeTextarea(textarea); });

    // --- Shared Image State Handling (using a SHARED hidden input and form-specific inputs) ---
    const imageUploadInput = document.getElementById('init_image_upload');
    const imagePreviewContainer = document.getElementById('init-image-preview-container');
    const imagePreview = document.getElementById('init-image-preview');
    const sharedHiddenImageInput = document.getElementById('shared_init_image_base64');
    const clearImageButton = document.getElementById('clear-init-image');
    const videoInputPreviewContainer = document.getElementById('video-input-image-preview-container');
    const videoInputPreview = document.getElementById('video-input-image-preview');
    const videoInputPlaceholder = document.getElementById('video-input-image-placeholder');
    const videoGenerateButton = document.getElementById('video-submit-button');
    // Hidden inputs within each form that needs the shared image state
    const imageFormImageInput = document.getElementById('image_form_init_image_base64');
    const audioFormImageInput = document.getElementById('audio_form_init_image_base64');
    const videoFormImageInput = document.getElementById('video_form_init_image_base64');
    const textFormImageInput = document.getElementById('text_form_init_image_base64');

    // --- Function to update the shared hidden input AND all form-specific hidden inputs, and UI elements ---
    window.updateSharedImageState = function(base64) { // Make it global for triggerVideoFromImage
        const safeBase64 = base64 || '';
        // Update the primary shared state input
        if (sharedHiddenImageInput) sharedHiddenImageInput.value = safeBase64;
        // Update hidden inputs within each form
        if (imageFormImageInput) imageFormImageInput.value = safeBase64;
        if (audioFormImageInput) audioFormImageInput.value = safeBase64;
        if (videoFormImageInput) videoFormImageInput.value = safeBase64;
        if (textFormImageInput) textFormImageInput.value = safeBase64;

        // Update UI elements based on whether an image is present
        const hasImage = !!safeBase64;
        const dataUrl = hasImage ? `data:image/png;base64,${safeBase64}` : '#';

        // Update Image Panel Preview
        if (imagePreview) { imagePreview.src = dataUrl; imagePreview.classList.toggle('hidden', !hasImage); }
        if (imagePreviewContainer) imagePreviewContainer.classList.toggle('hidden', !hasImage);
        // Update Video Panel Preview
        if (videoInputPreview) { videoInputPreview.src = dataUrl; } // videoInputPreview.classList.toggle('hidden', !hasImage); (container handles visibility)
        if (videoInputPreviewContainer) videoInputPreviewContainer.classList.toggle('hidden', !hasImage);
        if (videoInputPlaceholder) videoInputPlaceholder.classList.toggle('hidden', hasImage);
        // Update Video Button State
        if (videoGenerateButton) {
            const isActiveConvo = document.querySelector('input[name="conversation_id"]')?.value; // Simple check if convo ID is set
            const canGenerateVideo = hasImage && isActiveConvo;
            videoGenerateButton.disabled = !canGenerateVideo;
            videoGenerateButton.classList.toggle('bg-gray-400', !canGenerateVideo);
            videoGenerateButton.classList.toggle('cursor-not-allowed', !canGenerateVideo);
            videoGenerateButton.classList.toggle('bg-blue-600', canGenerateVideo);
            videoGenerateButton.classList.toggle('hover:bg-blue-700', canGenerateVideo);
            if (!isActiveConvo) videoGenerateButton.title = "Select chat first.";
            else if (!hasImage) videoGenerateButton.title = "Input image required.";
            else videoGenerateButton.title = "Generate Video";
        }
    }
    window.clearImageSelection = function() { // Make it global
        if (imageUploadInput) imageUploadInput.value = null;
        updateSharedImageState(''); // Pass empty string to clear
    }

    // --- Image Input Listener (from Image Panel Upload) ---
    if (imageUploadInput && sharedHiddenImageInput) {
        imageUploadInput.addEventListener('change', function(event) {
            const file = event.target.files[0];
            if (file && file.type.startsWith('image/')) {
                const reader = new FileReader();
                reader.onload = function(e) {
                    const base64String = e.target.result.split(',')[1];
                    updateSharedImageState(base64String);
                }
                reader.onerror = function() { clearImageSelection(); }
                reader.readAsDataURL(file);
            } else {
                if(imageUploadInput.value) alert("Invalid file type. Please upload PNG, JPEG, or WEBP.");
                clearImageSelection();
            }
        });
    }
    // --- Clear Image Button Listener ---
    if (clearImageButton) { clearImageButton.addEventListener('click', (e) => { e.stopPropagation(); clearImageSelection(); }); }
    // --- Initial Image State Check on Load ---
    const initialBase64 = sharedHiddenImageInput?.value;
    updateSharedImageState(initialBase64); // This will set up all previews and form inputs correctly
    // --- End Shared Image State Handling ---


    // **** Form Submission Loading Logic ****
    const forms = [
        { formId: 'text-prompt-form', submitId: 'text-submit-button', indicatorId: 'text-loading-indicator' },
        { formId: 'image-gen-form', submitId: 'image-submit-button', indicatorId: 'image-loading-indicator' },
        { formId: 'audio-gen-form', submitId: 'audio-submit-button', indicatorId: 'audio-loading-indicator' },
        { formId: 'video-gen-form', submitId: 'video-submit-button', indicatorId: 'video-loading-indicator' }
    ];

    function handleFormSubmission(event, submitButton, loadingIndicator, buttonTextElement) {
        if (submitButton && !submitButton.disabled) {
            if (submitButton) {
                submitButton.disabled = true;
                if(buttonTextElement) buttonTextElement.classList.add('hidden'); // Hide original text
            }
            if (loadingIndicator) {
                loadingIndicator.classList.remove('hidden'); // Show spinner
                if(loadingIndicator.parentElement === submitButton) loadingIndicator.classList.add('inline-flex'); // If spinner is inside button
            }
        } else if (submitButton && submitButton.disabled) {
             event.preventDefault(); // Prevent re-submission if already processing
        }
        // Allow default form submission if not handled above
    }

    forms.forEach(f => {
        const form = document.getElementById(f.formId);
        const submitButton = document.getElementById(f.submitId);
        const loadingIndicator = document.getElementById(f.indicatorId);
        const buttonTextElement = submitButton ? submitButton.querySelector('.button-text') : null;

        if (form && submitButton && loadingIndicator) {
            form.addEventListener('submit', (e) => handleFormSubmission(e, submitButton, loadingIndicator, buttonTextElement));
        } else {
            console.warn(`Form submission elements not found for form ID: ${f.formId}`);
        }
    });

    // Make text input button also show spinner inside
    const textSubmitButton = document.getElementById('text-submit-button');
    if (textSubmitButton) {
        const textButtonText = textSubmitButton.querySelector('.button-text');
        const textLoadingSpinner = textSubmitButton.querySelector('.loading-spinner');
        textSubmitButton.form.addEventListener('submit', (e) => {
            if (!textSubmitButton.disabled) {
                if (textButtonText) textButtonText.classList.add('hidden');
                if (textLoadingSpinner) textLoadingSpinner.classList.remove('hidden');
            }
        });
    }

 });
</script>
{% endblock %} {# End scripts block #}<|MERGE_RESOLUTION|>--- conflicted
+++ resolved
@@ -396,7 +396,6 @@
 
   <!-- **** Main Chat Area **** -->
   <main id="main-chat-area" class="flex-1 flex flex-col h-full bg-slate-50 transition-[margin] duration-300 ease-in-out">
-<<<<<<< HEAD
       <!-- Chat Header -->
       <header class="p-4 sm:p-6 border-b border-slate-200 flex-shrink-0 bg-white flex items-center justify-between space-x-4 sticky top-0 z-10 shadow-sm">
           {# Left Toggle #}
@@ -405,6 +404,7 @@
           </button>
           {# Chat Title #}
           <h1 class="flex-grow text-xl sm:text-2xl font-semibold text-slate-800 truncate text-center">
+              {# Try to display convo title or a default #}
               {% set display_title = 'New Business Chat' %} {# Default title #}
               {% if active_conversation_id and all_conversations %}
                   {% for convo in all_conversations %}
@@ -441,10 +441,6 @@
            </div>
            {% endif %}
        {% endwith %}
-=======
-      {# REMOVED the old header from here #}
-      {# REMOVED the flash messages block from here #}
->>>>>>> bb48f0a0
 
       <!-- Chat History Display -->
       <div id="chat-history" class="flex-grow overflow-y-auto min-h-0 p-4 sm:p-6 scrollbar-thin scrollbar-thumb-slate-400 scrollbar-track-slate-200">
@@ -641,23 +637,12 @@
     };
 
     // --- Event Listeners ---
-<<<<<<< HEAD
-    Object.keys(toggleButtons).forEach(key => { if (toggleButtons[key]) toggleButtons[key].addEventListener('click', (e) => { e.stopPropagation(); togglePanel(key); }); });
-    Object.keys(closeButtons).forEach(key => { if (closeButtons[key]) closeButtons[key].addEventListener('click', (e) => { e.stopPropagation(); togglePanel(key, false); }); });
-=======
     Object.keys(toggleButtons).forEach(key => {
-        // Check if the button exists (it might not if not on dashboard page,
-        // but for mobile menu, we add these buttons only on dashboard page)
-        if (toggleButtons[key]) {
-            toggleButtons[key].addEventListener('click', (e) => { e.stopPropagation(); togglePanel(key); });
-        }
+        if (toggleButtons[key]) toggleButtons[key].addEventListener('click', (e) => { e.stopPropagation(); togglePanel(key); });
     });
     Object.keys(closeButtons).forEach(key => {
-        if (closeButtons[key]) {
-            closeButtons[key].addEventListener('click', (e) => { e.stopPropagation(); togglePanel(key, false); });
-        }
+        if (closeButtons[key]) closeButtons[key].addEventListener('click', (e) => { e.stopPropagation(); togglePanel(key, false); });
     });
->>>>>>> bb48f0a0
 
     // --- Click Outside Handler ---
     if (dashboardContainer) {
